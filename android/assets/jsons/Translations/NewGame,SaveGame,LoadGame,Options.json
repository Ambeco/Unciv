--- conflicted
+++ resolved
@@ -307,10 +307,7 @@
 	
 	"Multiplayer":{
 		Simplified_Chinese:"多人游戏"
-<<<<<<< HEAD
-=======
 		Italian:"Multigiocatore"
->>>>>>> 39748422
 	}
 	
 	"Could not download game!":{
@@ -481,34 +478,22 @@
 	////////////// Load map
 	
 	"Load map":{
-<<<<<<< HEAD
-=======
 		Italian:"Carica mappa"
->>>>>>> 39748422
 		Simplified_Chinese:"载入地图"
 	}
 	
 	"Are you sure you want to delete this map?":{
 		Simplified_Chinese:"你真想删除这张地图吗？"
-<<<<<<< HEAD
-=======
 		Italian:"Vuoi davvero cancellare questa mappa?"
->>>>>>> 39748422
 	}
 	
 	"Upload":{
 		Simplified_Chinese:"上传"
-<<<<<<< HEAD
-	}
-	
-	"Could not upload map!":{
-=======
 		Italian:"Carica"
   }
 	
 	"Could not upload map!":{
 		Italian:"Impossibile caricare mappa!"
->>>>>>> 39748422
 		Simplified_Chinese:"无法上传地图！"
 	}
 	
